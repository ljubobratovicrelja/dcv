﻿/**
Module introduces image filtering functions and utilities.

Copyright: Copyright Relja Ljubobratovic 2016.

Authors: Relja Ljubobratovic

License: $(LINK3 http://www.boost.org/LICENSE_1_0.txt, Boost Software License - Version 1.0).

$(DL Module contains:
    $(DD 
            $(BIG Filter kernel generators: )
            $(LINK2 #boxKernel,boxKernel)
            $(LINK2 #radianKernel,radianKernel)
            $(LINK2 #gaussian, gaussian)
            $(LINK2 #laplacian,laplacian)
            $(LINK2 #laplacianOfGaussian,laplacianOfGaussian)
            $(LINK2 #sobel, sobel)
            $(LINK2 #scharr,scharr)
            $(LINK2 #prewitt,prewitt)
    )
    $(DD 
            $(BIG Image processing functions: )
            $(LINK2 #filterNonMaximum, filterNonMaximum)
            $(LINK2 #calcPartialDerivatives,calcPartialDerivatives)
            $(LINK2 #calcGradients,calcGradients)
            $(LINK2 #nonMaximaSupression,nonMaximaSupression)
            $(LINK2 #canny,canny)
            $(LINK2 #bilateralFilter,bilateralFilter)
            $(LINK2 #medianFilter,medianFilter)
            $(LINK2 #calcHistogram,calcHistogram)
            $(LINK2 #histEqualize,histEqualize)
            $(LINK2 #erode,erode)
            $(LINK2 #dilate,dilate)
            $(LINK2 #open,open)
            $(LINK2 #close,close)
    )
)

*/

module dcv.imgproc.filter;

import std.traits;
import std.range.primitives : ElementType, isForwardRange;
import std.exception : enforce;
import std.algorithm.sorting : topN;
import std.array : uninitializedArray;
import std.parallelism : parallel, taskPool, TaskPool;

import mir.utility: min, max;
import mir.math.internal;
import mir.ndslice.allocation;
import mir.ndslice.internal : fastmath;
import mir.ndslice.topology;
import mir.ndslice.slice;
import mir.ndslice.algorithm : reduce, each;

import dcv.core.algorithm;
import dcv.core.utils;


/**
Box kernel creation.

Creates square kernel of given size, filled with given value.

Params:
    rows = Rows, or height of kernel.
    cols = Columns, or width of kernel.
    value = Value of elements in the kernel.

Returns:
    Kernel of size [rows, cols], filled with given value.
*/
Slice!(kind, [2], T*) boxKernel(T)(size_t rows, size_t cols, T value = 1)
in
{
    assert(rows > 1 && cols > 1, "Invalid kernel size - rows, and columns have to be larger than 1.");
}
body
{
    return slice([rows, cols], value);
}

/// ditto
Slice!(kind, [2], T*) boxKernel(T)(size_t size, T value = 1)
in
{
    assert(size > 1, "Invalid kernel size - has to be larger than 1.");
}
body
{
    return boxKernel!T(size, size, value);
}

/**
Radial kernel creation.

Creates square kernel of given radius as edge length, with given values.

Params:
    radius = Radius of kernel. Pixels in kernel with distance to center lesser than
             radius will have value of foreground, other pixels will have value of background.
    foreground = Foreground kernel values, or in the given radius (circle). Default is 1.
    background = Background kernel values, or out of the given radius (circle). Default is 0.

Returns:
    Kernel of size [radius, radius], filled with given values.
*/
Slice!(kind, [2], T*) radialKernel(T)(size_t radius, T foreground = 1, T background = 0)
in
{
    assert(radius >= 3, "Radial dilation kernel has to be of larger radius than 3.");
    assert(radius % 2 != 0, "Radial dilation kernel has to be of odd radius.");
}
body
{
    auto kernel = uninitializedSlice!T(radius, radius);

    auto rf = cast(float)radius;
    auto mid = radius / 2;

    foreach (r; 0 .. radius)
    {
        foreach (c; 0 .. radius)
        {
            auto distanceToCenter = sqrt(cast(float)((mid - r) ^^ 2 + (mid - c) ^^ 2));
            kernel[r, c] = (distanceToCenter > mid) ? background : foreground;
        }
    }

    return kernel;
}

/**
Instantiate 2D gaussian kernel.
*/
Slice!(SliceKind.contiguous, [2], V*) gaussian(V = double)(V sigma, size_t width, size_t height) pure
{

    static assert(isFloatingPoint!V, "Gaussian kernel can be constructed only using floating point types.");

    enforce(width > 2 && height > 2 && sigma > 0, "Invalid kernel values");

    auto h = uninitializedSlice!V(height, width);

    int arrv_w = -(cast(int)width - 1) / 2;
    int arrv_h = -(cast(int)height - 1) / 2;
    float sgm = 2 * (sigma ^^ 2);

    // build rows
    foreach (r; 0 .. height)
    {
        pragma(msg, typeof(h[r]));
        h[r][] = iota!ptrdiff_t([width], arrv_w).map!"a * a";
    }

    // build columns
    foreach (c; 0 .. width)
    {
        h[0 .. height, c][] += iota([width], -arrv_h + 1).map!"a * a";
        h[0 .. height, c].each!((ref v) => v = exp(-v / sgm));
    }

    // normalize
    import mir.math.sum: sum;
    h[] /= h.flattened.sum;

    return h;
}

unittest
{
    // TODO: design the test

    auto fg = gaussian!float(1.0, 3, 3);
    auto dg = gaussian!double(1.0, 3, 3);
    auto rg = gaussian!real(1.0, 3, 3);

    import std.traits;

    static assert(__traits(compiles, gaussian!int(1, 3, 3)) == false, "Integral test failed in gaussian kernel.");
}

/**
Create negative laplacian 3x3 kernel matrix.

Creates laplacian kernel matrix using

$(D_CODE
I - image
Laplacian(I) =   
             [a/4,    (1-a)/4,   a/4]
   4/(a+1) * |(1-a)/4   -1   (1-a)/4|
             [a/4,    (1-a)/4,   a/4]
)

*/
Slice!(SliceKind.contiguous, [2], T*) laplacian(T = double)(T a = 0.) pure nothrow if (isNumeric!T)
in
{
    assert(a >= 0. && a <= 1.);
}
body
{
    auto k = uninitializedSlice!T(3, 3);
    auto m = 4. / (a + 1.);
    auto e1 = (a / 4.) * m;
    auto e2 = ((1. - a) / 4.) * m;
    k[0, 0] = e1;
    k[0, 2] = e1;
    k[2, 0] = e1;
    k[2, 2] = e1;
    k[0, 1] = e2;
    k[1, 0] = e2;
    k[1, 2] = e2;
    k[2, 1] = e2;
    k[1, 1] = -m;
    return k;
}

///
unittest
{
    assert(laplacian().flattened == [0, 1, 0, 1, -4, 1, 0, 1, 0]);
}

/**
Create laplacian of gaussian $(LINK3 http://homepages.inf.ed.ac.uk/rbf/HIPR2/log.htm, (LoG)) filter kernel.

Params:
    sigma = gaussian sigma variance value
    width = width of the kernel matrix
    height = height of the kernel matrix
*/
Slice!(SliceKind.contiguous, [2], T*) laplacianOfGaussian(T = double)(T sigma, size_t width, size_t height)
{
    import std.traits : isSigned;

    static assert(isSigned!T);

    import mir.utility : max;
    import std.math : E, PI;

    auto k = slice!T(height, width);

    auto ss = sigma * sigma;
    auto ts = -1 / (T(PI) * (ss * ss));
    auto ss2 = 2 * ss;
    auto w_h = cast(T)max(1u, width / 2);
    auto h_h = cast(T)max(1u, height / 2);

    foreach (i; 0 .. height)
    foreach (j; 0 .. width)
    {
        auto xx = (cast(T)j - w_h);
        auto yy = (cast(T)i - h_h);
        xx *= xx;
        yy *= yy;
        auto xy = (xx + yy) / ss2;
        k[i, j] = ts * (1. - xy) * exp(-xy);
    }

    import mir.math.sum: sum;
    k[] += -cast(T)(cast(float)k.flattened.sum / cast(float)(width * height));
    return k;
}

///
unittest
{
    import std.algorithm.comparison : equal;
    import std.math : approxEqual;

    auto log = laplacianOfGaussian!float(0.84f, 3, 3);
    auto expected = [0.147722, -0.00865228, 0.147722, -0.00865228, -0.556277, -0.00865228,
        0.147722, -0.00865228, 0.147722].sliced(3, 3);
    assert(equal!approxEqual(log.flattened, expected.flattened));
}

enum GradientDirection
{
    DIR_X, // x direction (x partial gradients)
    DIR_Y, // y direction (y partial gradients)
    DIAG, // diagonal, from top-left to bottom right
    DIAG_INV, // inverse diagonal, from top-right to bottom left
}

/**
Convolution kernel type for edge detection.
*/
public enum EdgeKernel
{
    SIMPLE,
    SOBEL,
    SCHARR,
    PREWITT
}

/// Create a Sobel edge kernel.
Slice!(SliceKind.contiguous, [2], T*) sobel(T = double)(GradientDirection direction) nothrow pure @trusted
{
    return edgeKernelImpl!(T)(direction, cast(T)1, cast(T)2);
}

/// Create a Scharr edge kernel.
Slice!(SliceKind.contiguous, [2], T*) scharr(T = double)(GradientDirection direction) nothrow pure @trusted
{
    return edgeKernelImpl!(T)(direction, cast(T)3, cast(T)10);
}

/// Create a Prewitt edge kernel.
Slice!(SliceKind.contiguous, [2], T*) prewitt(T = double)(GradientDirection direction) nothrow pure @trusted
{
    return edgeKernelImpl!(T)(direction, cast(T)1, cast(T)1);
}

/// Create a kernel of given type.
Slice!(SliceKind.contiguous, [2], T*) edgeKernel(T)(EdgeKernel kernelType, GradientDirection direction) nothrow pure @trusted
{
    typeof(return) k;
    final switch (kernelType)
    {
    case EdgeKernel.SOBEL:
        k = sobel!T(direction);
        break;
    case EdgeKernel.SCHARR:
        k = scharr!T(direction);
        break;
    case EdgeKernel.PREWITT:
        k = prewitt!T(direction);
        break;
    case EdgeKernel.SIMPLE:
        break;
    }
    return k;
}

private Slice!(SliceKind.contiguous, [2], T*) edgeKernelImpl(T)(GradientDirection direction, T lv, T hv) nothrow pure @trusted
{
    final switch (direction)
    {
    case GradientDirection.DIR_X:
        return [-lv, 0, lv, -hv, 0, hv, -lv, 0, lv].sliced(3, 3).as!T.slice;
    case GradientDirection.DIR_Y:
        return [-lv, -hv, -lv, 0, 0, 0, lv, hv, lv].sliced(3, 3).as!T.slice;
    case GradientDirection.DIAG:
        return [-hv, -lv, 0, -lv, 0, lv, 0, lv, hv].sliced(3, 3).as!T.slice;
    case GradientDirection.DIAG_INV:
        return [0, -lv, -hv, lv, 0, -lv, hv, lv, 0].sliced(3, 3).as!T.slice;
    }
}

// test sobel and scharr
unittest
{
    auto s = edgeKernelImpl!int(GradientDirection.DIR_X, 1, 2);
    auto expected = (cast(int[])[-1, 0, 1, -2, 0, 2, -1, 0, 1]).sliced(3, 3);
    assert(s.flattened == expected.flattened);
}

unittest
{
    auto s = edgeKernelImpl!int(GradientDirection.DIR_Y, 1, 2);
    auto expected = (cast(int[])[-1, -2, -1, 0, 0, 0, 1, 2, 1]).sliced(3, 3);
    assert(s.flattened == expected.flattened);
}

unittest
{
    auto s = edgeKernelImpl!int(GradientDirection.DIAG, 1, 2);
    auto expected = (cast(int[])[-2, -1, 0, -1, 0, 1, 0, 1, 2]).sliced(3, 3);
    assert(s.flattened == expected.flattened);
}

unittest
{
    auto s = edgeKernelImpl!int(GradientDirection.DIAG_INV, 1, 2);
    auto expected = (cast(int[])[0, -1, -2, 1, 0, -1, 2, 1, 0]).sliced(3, 3);
    assert(s.flattened == expected.flattened);
}

/**
Perform non-maxima filtering of the image.

Params:
    input = Input matrix.
    filterSize = Size of filtering kernel (aperture).

Returns:
    Input matrix, after filtering.
*/
auto filterNonMaximum(SliceKind kind, Iterator)(Slice!(kind, [2], Iterator) input, size_t filterSize = 10)
in
{
    assert(!input.empty && filterSize);
}
body
{
    import mir.ndslice.topology : universal;
    import mir.ndslice.dynamic : strided;

    immutable fs = filterSize;
    immutable fsh = max(size_t(1), fs / 2);

    input
        .universal
        .windows(fs, fs)
        .strided!(0, 1)(fsh, fsh)
        .each!filterNonMaximumImpl;

    return input;
}

/**
Calculate partial derivatives of an slice.

Partial derivatives are calculated by convolving an slice with
[-1, 1] kernel, horizontally and vertically.
*/
void calcPartialDerivatives(InputTensor, V = DeepElementType!InputTensor)
    (InputTensor input, ref Slice!(SliceKind.contiguous, [2], V*) fx,
    ref Slice!(SliceKind.contiguous, [2], V*) fy, TaskPool pool = taskPool) if (isFloatingPoint!V)
in
{
    static assert(isSlice!InputTensor, "Invalid input tensor type - has to be of type mir.ndslice.slice.Slice.");
    static assert(InputTensor.init.shape.length == 2, "Input tensor has to be 2 dimensional. (matrix)");
}
body
{
    if(input.empty)
        return;

    if (fx.shape != input.shape)
        fx = uninitializedSlice!V(input.shape);
    if (fy.shape != input.shape)
        fy = uninitializedSlice!V(input.shape);

    if (input.length!0 > 1)
    foreach (r; pool.parallel(iota([input.length!0 - 1], 1)))
    {
        auto x_row = fx[r, 0 .. $];
        auto y_row = fy[r, 0 .. $];
        foreach (c; 1 .. input.length!1)
        {
            auto imrc = input[r, c];
            x_row[c] = cast(V)(-1. * input[r, c - 1] + imrc);
            y_row[c] = cast(V)(-1. * input[r - 1, c] + imrc);
        }
    }

    // calc border edges
    auto x_row = fx[0, 0 .. $];
    auto y_row = fy[0, 0 .. $];

    if (input.length!1 > 1)
    foreach (c; pool.parallel(iota(input.length!1 - 1)))
    {
        auto im_0c = input[0, c];
        x_row[c] = cast(V)(-1. * im_0c + input[0, c + 1]);
        y_row[c] = cast(V)(-1. * im_0c + input[1, c]);
    }

    auto x_col = fx[0 .. $, 0];
    auto y_col = fy[0 .. $, 0];

    if (input.length!0 > 1)
    foreach (r; pool.parallel(iota(input.length!0 - 1)))
    {
        auto im_r_0 = input[r, 0];
        x_col[r] = cast(V)(-1. * im_r_0 + input[r, 1]);
        y_col[r] = cast(V)(-1. * im_r_0 + input[r + 1, 0]);
    }

    // edges corner pixels
    fx[0, input.length!1 - 1] = cast(V)(-1 * input[0, input.length!1 - 2] + input[0, input.length!1 - 1]);
    fy[0, input.length!1 - 1] = cast(V)(-1 * input[0, input.length!1 - 1] + input[1, input.length!1 - 1]);
    fx[input.length!0 - 1, 0] = cast(V)(-1 * input[input.length!0 - 1, 0] + input[input.length!0 - 1, 1]);
    fy[input.length!0 - 1, 0] = cast(V)(-1 * input[input.length!0 - 2, 0] + input[input.length!0 - 1, 0]);
}

/**
Calculate gradient magnitude and orientation of an image slice.

Params:
    input = Input slice of an image.
    mag = Output magnitude value of gradients. If shape does not correspond to input, is
        allocated anew.
    orient = Orientation value of gradients in radians. If shape does not correspond to
        input, is allocated anew.
    edgeKernelType = Optional convolution kernel type to calculate partial derivatives. 
    Default value is EdgeKernel.SIMPLE, which calls calcPartialDerivatives function
    to calculate derivatives. Other options will perform convolution with requested
    kernel type.

Note:
    Input slice's memory has to be contiguous. Magnitude and orientation slices' strides
    have to be the identical.
*/
void calcGradients(InputTensor, V = DeepElementType!InputTensor)
    (InputTensor input, ref Slice!(2, V*) mag, ref Slice!(2, V*) orient,
     EdgeKernel edgeKernelType = EdgeKernel.SIMPLE, TaskPool pool = taskPool) if (isFloatingPoint!V)
in
{
    static assert(isSlice!InputTensor, "Input tensor has to be of type mir.ndslice.slice.Slice");
    static assert(InputTensor.init.shape.length == 2, "Input tensor has to be 2 dimensional. (matrix)");
    assert(!input.empty);
    assert(input.strides[$-1] == 1, "Input slice's memory has to be contiguous."); // TODO check other dimensions.
}
body
{
    if (mag.shape != input.shape)
        mag = uninitializedSlice!V(input.shape);

    if (orient.shape != input.shape)
        orient = uninitializedSlice!V(input.shape);

    Slice!(2, V*) fx, fy;
    if (edgeKernelType == EdgeKernel.SIMPLE)
    {
        calcPartialDerivatives(input, fx, fy, pool);
    }
    else
    {
        import dcv.imgproc.convolution;

        Slice!(2, V*) kx, ky;
        kx = edgeKernel!V(edgeKernelType, GradientDirection.DIR_X);
        ky = edgeKernel!V(edgeKernelType, GradientDirection.DIR_Y);
        fx = input.conv(kx, emptySlice!(2, V), emptySlice!(2, V), pool);
        fy = input.conv(ky, emptySlice!(2, V), emptySlice!(2, V), pool);
    }

    assert(fx.strides == mag.strides  ||
            fx.strides == orient.strides,
            "Magnitude and orientation slices must be contiguous.");

    if (mag.strides == orient.strides &&
            mag.strides == fx.strides)
    {
        auto data = zip!true(fx, fy, mag, orient);
        foreach(row; pool.parallel(data))
        {
            row.each!(p => calcGradientsImpl(p.a, p.b, p.c, p.d));
        }
    }
    else
    {
        foreach(row; pool.parallel(ndiota(input.shape)))
        {
            row.each!(i => calcGradientsImpl(fx[i], fy[i], mag[i], orient[i]));
        }
    }
}

@fastmath void calcGradientsImpl(T)(T fx, T fy, ref T mag, ref T orient)
{
    import ldc.intrinsics : sqrt = llvm_sqrt;
    import std.math : atan2;
    mag = sqrt(fx*fx + fy*fy);
    orient = atan2(fy, fx);
}

/**
Edge detection impulse non-maxima supression.

Filtering used in canny edge detection algorithm - suppresses all 
edge impulses (gradient values along edges normal) except the peek value.

Params:
    mag = Gradient magnitude.
    orient = Gradient orientation of the same image source as magnitude.
    prealloc = Optional pre-allocated buffer for output slice.

Note:
    Orientation and pre-allocated structures must match. If prealloc
    buffer is not given, orient memory has to be contiguous.
See:
    dcv.imgproc.filter.calcGradients, dcv.imgproc.convolution
*/
Slice!(2, V*) nonMaximaSupression(InputTensor, V = DeepElementType!InputTensor)
(InputTensor mag, InputTensor orient, Slice!(2, V*) prealloc = emptySlice!(2, V), TaskPool pool = taskPool)
in
{
    static assert(isSlice!InputTensor, "Input tensor has to be of type mir.ndslice.slice.Slice");
    static assert(InputTensor.init.shape.length == 2, "Input tensor has to be 2 dimensional. (matrix)");

    assert(!mag.empty && !orient.empty);
    assert(mag.shape == orient.shape);
    assert(mag.strides == orient.strides, "Magnitude and Orientation tensor strides have to be the same.");
}
body
{
    import std.array : uninitializedArray;
    import std.math : PI;

    alias F = DeepElementType!InputTensor;

    if (prealloc.shape != orient.shape
            || prealloc.strides != mag.strides)
        prealloc = uninitializedSlice!V(mag.shape);

    assert(prealloc.strides == orient.strides,
            "Orientation and preallocated slice strides do not match.");

    auto magWindows = mag.windows(3, 3);
    auto dPack = assumeSameStructure!("result", "ang")(prealloc[1 .. $-1, 1 .. $-1], orient[1 .. $-1, 1 .. $-1]);

    auto innerShape = magWindows.shape;

    foreach(r; pool.parallel(iota(innerShape[0])))
    {
        auto d = dPack[r];
        auto m = magWindows[r];
        foreach(c; 0 .. innerShape[1])
        {
            nonMaximaSupressionImpl(d[c], m[c]);
        }
    }

    return prealloc;
}

/**
Perform canny filtering on an image to expose edges.

Params:
    slice = Input image slice.
    lowThresh = lower threshold value after non-maxima suppression.
    upThresh = upper threshold value after non-maxima suppression.
    edgeKernelType = Type of edge kernel used to calculate image gradients.
    prealloc = Optional pre-allocated buffer.
*/
Slice!(2, V*) canny(V, T)(Slice!(kind, [2], T*) slice, T lowThresh, T upThresh,
        EdgeKernel edgeKernelType = EdgeKernel.SOBEL,
        Slice!(2, V*) prealloc = emptySlice!(2, V), TaskPool pool = taskPool)
{
    import dcv.imgproc.threshold;
    import dcv.core.algorithm : ranged;

    V upval = isFloatingPoint!V ? 1 : V.max;

    Slice!(2, float*) mag, orient;
    calcGradients(slice, mag, orient, edgeKernelType);

    return nonMaximaSupression(mag, orient, emptySlice!(2, T), pool)
        .ranged(0, upval)
        .threshold(lowThresh, upThresh, prealloc);
}

/**
Perform canny filtering on an image to expose edges.

Convenience function to call canny with same lower and upper threshold values,
similar to dcv.imgproc.threshold.threshold.
*/
Slice!(2, V*) canny(V, T)(Slice!(kind, [2], T*) slice, T thresh,
        EdgeKernel edgeKernelType = EdgeKernel.SOBEL, Slice!(2, V*) prealloc = emptySlice!(2, V))
{
    return canny!(V, T)(slice, thresh, thresh, edgeKernelType, prealloc);
}

/**
$(LINK2 https://en.wikipedia.org/wiki/Bilateral_filter,Bilateral) filtering implementation.

Non-linear, edge-preserving and noise-reducing smoothing filtering algorithm.

Params:
    bc = Boundary condition test used to index the image slice.
    slice = Slice of the input image.
    sigmaCol = Color sigma value.
    sigmaSpace = Spatial sigma value.
    kernelSize = Size of convolution kernel. Must be odd number.
    prealloc = Optional pre-allocated result image buffer. If not of same shape as input slice, its allocated anew.
    pool = Optional TaskPool instance used to parallelize computation.

Returns:
    Slice of filtered image.
*/
Slice!(SliceKind.contiguous, [N], OutputType*) bilateralFilter
    (alias bc = neumann, InputTensor, OutputType = DeepElementType!(InputTensor), size_t N = InputTensor.init.shape.length)
    (InputTensor input, float sigmaCol, float sigmaSpace, size_t kernelSize, Slice!(SliceKind.contiguous, [N], OutputType*) prealloc = emptySlice!([N], OutputType),
     TaskPool pool = taskPool) if (N == 2)
in
{
    static assert(isSlice!InputTensor, "Input tensor has to be of type mir.ndslice.slice.Slice");
    static assert(isBoundaryCondition!bc, "Invalid boundary condition test function.");
    assert(!input.empty);
    assert(kernelSize % 2);
}
body
{
    if (prealloc.shape != input.shape)
        prealloc = uninitializedSlice!OutputType(input.shape);

    auto ks = kernelSize;
    auto kh = max(1u, ks / 2);

    auto inputWindows = input.windows(kernelSize, kernelSize);
    auto innerBody = prealloc[kh .. $ - kh, kh .. $ - kh];
    auto inShape = innerBody.shape;
    auto shape = input.shape;

    auto threadMask = pool.workerLocalStorage(slice!float(ks, ks));

    foreach(r; pool.parallel(iota(inShape[0])))
    {
        auto maskBuf = threadMask.get();
        foreach(c; 0 .. inShape[1])
        {
            innerBody[r, c] = cast(OutputType)bilateralFilterImpl(inputWindows[r, c], maskBuf, sigmaCol, sigmaSpace);
        }
    }

    foreach(border; pool.parallel(input.shape.borders(ks)[]))
    {
        auto maskBuf = threadMask.get();
        foreach(r; border.rows)
            foreach(c; border.cols)
            {
                import mir.ndslice.field;
                import mir.ndslice.iterator;
                static struct ndIotaWithShiftField {
                    ptrdiff_t[2] _shift;
                    ndIotaField!2 _field;
                    InputTensor _input;
                    auto opIndex(ptrdiff_t index)
                    {
                        auto ret = _field[index];
                        ret[0] -= _shift[0];
                        ret[1] -= _shift[1];
                        return bc(_input, ret[0], ret[1]);
                    }
                }
                auto inputWindow = FieldIterator!ndIotaWithShiftField(0, ndIotaWithShiftField([r + kh, c + kh], ndIotaField!2.init, input))
                    .sliced(ks, ks);
                prealloc[r, c] = cast(OutputType)bilateralFilterImpl(inputWindow, maskBuf, sigmaCol, sigmaSpace);
            }
    }

    return prealloc;
}

/// ditto
Slice!(N, OutputType*) bilateralFilter
    (alias bc = neumann, InputTensor, OutputType = DeepElementType!(InputTensor), size_t N = InputTensor.init.shape.length)
    (InputTensor input, float sigmaCol, float sigmaSpace, size_t kernelSize, Slice!(N, OutputType*) prealloc = emptySlice!([N], OutputType),
     TaskPool pool = taskPool) if (N == 3)
in
{
    static assert(isSlice!InputTensor, "Input tensor has to be of type mir.ndslice.slice.Slice");
    static assert(isBoundaryCondition!bc, "Invalid boundary condition test function.");
    static assert(isFloatingPoint!(DeepElementType!InputTensor), "Input tensor value type has to be of floating point type.");
    assert(!input.empty);
    assert(kernelSize % 2);
}
body
{
    if (prealloc.empty || prealloc.shape != input.shape)
    {
        prealloc = uninitializedSlice!OutputType(input.shape);
    }

    foreach (channel; 0 .. input.length!2)
    {
        auto inch = input[0 .. $, 0 .. $, channel];
        auto prech = prealloc[0 .. $, 0 .. $, channel];
        bilateralFilter!(bc, typeof(inch), OutputType, 2)(inch, sigmaCol, sigmaSpace, kernelSize, prech, pool);
    }

    return prealloc;
}

/**
Median filtering algorithm.

Params:
    slice = Input image slice.
    kernelSize = Square size of median kernel.
    prealloc = Optional pre-allocated return image buffer.
    pool = Optional TaskPool instance used to parallelize computation.

Returns:
    Returns filtered image of same size as the input. If prealloc parameter is not an empty slice, and is
    of same size as input slice, return value is assigned to prealloc buffer. If not, newly allocated buffer
    is used.
*/
Slice!(SliceKind.contiguous, packs, O*) medianFilter(alias BoundaryConditionTest = neumann, T, O = T, SliceKind kind, size_t[] packs)
    (Slice!(kind, packs, T*) slice, size_t kernelSize, Slice!(SliceKind.contiguous, packs, O*) prealloc = emptySlice!(packs, O), TaskPool pool = taskPool)
in
{
    import std.traits : isAssignable;

    static assert(isAssignable!(T, O), "Output slice value type is not assignable to the input value type.");
    static assert(isBoundaryCondition!BoundaryConditionTest,
            "Given boundary condition test is not DCV valid boundary condition test function.");

    assert(!slice.empty());
}
body
{
    if (prealloc.shape != slice.shape)
        prealloc = uninitializedSlice!O(slice.shape);

    static if (packs == [1])
        alias medianFilterImpl = medianFilterImpl1;
    else static if (packs == [2])
        alias medianFilterImpl = medianFilterImpl2;
    else static if (packs == [3])
        alias medianFilterImpl = medianFilterImpl3;
    else
        static assert(0, "Invalid slice dimension for median filtering.");

    medianFilterImpl!BoundaryConditionTest(slice, prealloc, kernelSize, pool);

    return prealloc;
}

unittest
{
    auto imvalues = [1, 20, 3, 54, 5, 643, 7, 80, 9].sliced(9);
    assert(imvalues.medianFilter!neumann(3) == [1, 3, 20, 5, 54, 7, 80, 9, 9]);
}

unittest
{
    auto imvalues = [1, 20, 3, 54, 5, 643, 7, 80, 9].sliced(3, 3);
    assert(imvalues.medianFilter!neumann(3).flattened == [5, 5, 5, 7, 9, 9, 7, 9, 9]);
}

unittest
{
    auto imvalues = [1, 20, 3, 43, 65, 76, 12, 5, 7, 54, 5, 643, 12, 54, 76, 15, 68, 9, 65, 87,
        17, 38, 0, 12, 21, 5, 7].sliced(3, 3, 3);
    assert(imvalues.medianFilter!neumann(3).flattened ==
        [12, 20, 76, 12, 20, 9, 12, 54, 9, 43,
        20, 17, 21, 20, 12, 15, 5, 9, 54, 54, 17, 38, 5, 12, 21, 5, 9]);
}

/**
Calculate range value histogram.

Params:
    HistogramType = (template parameter) Histogram type. Can be static or dynamic array, most commonly 
    of 32 bit integer, of size T.max + 1, where T is element type of input range.
    range = Input forward range, for which histogram is calculated.

Returns:
    Histogram for given forward range.
*/
HistogramType calcHistogram(Range, HistogramType = int[(ElementType!Range).max + 1])(Range range)
        if (isForwardRange!Range && (isDynamicArray!HistogramType || isStaticArray!HistogramType))
in
{
    static if (isStaticArray!HistogramType)
    {
        static assert(HistogramType.init.length == (ElementType!Range.max + 1),
                "Invalid histogram size - if given histogram type is static array, it has to be of lenght T.max + 1");
    }
}
body
{
    alias ValueType = ElementType!Range;

    HistogramType histogram;
    static if (isDynamicArray!HistogramType)
    {
        histogram.lenght = ValueType.max + 1;
    }
    histogram[] = cast(ElementType!HistogramType)0;

    foreach (v; range)
    {
        histogram[cast(size_t)v]++;
    }

    return histogram;
}

/**
Histogram Equalization.

Equalize histogram of given image slice. Slice can be 2D for grayscale, and 3D for color images.
If 3D slice is given, histogram is applied separatelly for each channel.

Example:
----
import dcv.core, dcv.io, dcv.imgproc, dcv.plot;

void main()
{
    Image image = imread("dcv/examples/data/lena.png");

    auto slice = image.sliced.rgb2gray;
    auto equalized = slice.histEqualize(slice.flattened.calcHistogram);

    slice.imshow("Original");
    equalized.imshow("Equalized");

    waitKey();
}
----
Example code will equalize grayscale Lena image, from this:

$(IMAGE https://github.com/libmir/dcv/blob/master/examples/data/lena_gray.png?raw=true)

... to this:

$(IMAGE https://github.com/libmir/dcv/blob/master/examples/data/histEqualExample.png?raw=true)

Note:
    For more valid color histogram equalization results, try converting image to HSV color model
    to perform equalization for V channel, $(LINK2 https://en.wikipedia.org/wiki/Histogram_equalization#Histogram_equalization_of_color_images,to alter the color as less as possible).

Params:
    Histogram = (template parameter) Histogram type, see $(LINK2 #calcHistogram,calcHistogram) function for details.
    slice = Input image slice.
    histogram = Histogram values for input image slice.
    prealloc = Optional pre-allocated buffer where equalized image is saved.

Returns:
    Copy of input image slice with its histogram values equalized.
*/
Slice!(N, T*) histEqualize(T, HistogramType, size_t N)(Slice!(N, T*) slice, HistogramType histogram,
        Slice!(N, T*) prealloc = emptySlice!([N], T))
in
{
    assert(!slice.empty());
    static if (isDynamicArray!HistogramType)
    {
        assert(histogram.length == T.max + 1, "Invalid histogram length.");
    }
}
body
{
    int n = cast(int)slice.elementsCount; // number of pixels in image.
    immutable tmax = cast(int)T.max; // maximal possible value for pixel value type.

    // The probability of an occurrence of a pixel of level i in the image
    float[tmax + 1] cdf;

    cdf[0] = cast(float)histogram[0] / cast(float)n;
    foreach (i; 1 .. tmax + 1)
    {
        cdf[i] = cdf[i - 1] + cast(float)histogram[i] / cast(float)n;
    }

    if (prealloc.shape != slice.shape)
        prealloc = uninitializedSlice!T(slice.shape);

    static if (N == 2)
    {
        histEqualImpl(slice, cdf, prealloc);
    }
    else static if (N == 3)
    {
        foreach (c; 0 .. slice.length!2)
        {
            histEqualImpl(slice[0 .. $, 0 .. $, c], cdf, prealloc[0 .. $, 0 .. $, c]);
        }
    }
    else
    {
        static assert(0, "Invalid dimension for histogram equalization. Only 2D and 3D slices supported.");
    }

    return prealloc;
}

deprecated("Use dcv.imgproc.filter.histEqualize") alias histEqual = histEqualize;

/**
Perform morphological $(LINK3 https://en.wikipedia.org/wiki/Erosion_(morphology),erosion).

Use given kernel matrix to estimate image erosion for given image slice. Given slice is
considered to be binarized with $(LINK2 #threshold, threshold) method.

For given input slice:
----
1 1 1 1 1 1 1 1 1 1 1 1 1
1 1 1 1 1 1 0 1 1 1 1 1 1
1 1 1 1 1 1 1 1 1 1 1 1 1
1 1 1 1 1 1 1 1 1 1 1 1 1
1 1 1 1 1 1 1 1 1 1 1 1 1
1 1 1 1 1 1 1 1 1 1 1 1 1
1 1 1 1 1 1 1 1 1 1 1 1 1
1 1 1 1 1 1 1 1 1 1 1 1 1
1 1 1 1 1 1 1 1 1 1 1 1 1
1 1 1 1 1 1 1 1 1 1 1 1 1
1 1 1 1 1 1 1 1 1 1 1 1 1
1 1 1 1 1 1 1 1 1 1 1 1 1
1 1 1 1 1 1 1 1 1 1 1 1 1
----
... And erosion kernel of:
----
1 1 1
1 1 1
1 1 1
----
... Resulting slice is:
----
0 0 0 0 0 0 0 0 0 0 0 0 0
0 1 1 1 1 0 0 0 1 1 1 1 0
0 1 1 1 1 0 0 0 1 1 1 1 0
0 1 1 1 1 1 1 1 1 1 1 1 0
0 1 1 1 1 1 1 1 1 1 1 1 0
0 1 1 1 1 1 1 1 1 1 1 1 0
0 1 1 1 1 1 1 1 1 1 1 1 0
0 1 1 1 1 1 1 1 1 1 1 1 0
0 1 1 1 1 1 1 1 1 1 1 1 0
0 1 1 1 1 1 1 1 1 1 1 1 0
0 1 1 1 1 1 1 1 1 1 1 1 0
0 1 1 1 1 1 1 1 1 1 1 1 0
0 0 0 0 0 0 0 0 0 0 0 0 0
----

Note:
    Erosion works only for 2D binary images.

Params:
    slice = Input image slice, to be eroded.
    kernel = Erosion kernel. Default value is radialKernel!T(3).
    prealloc = Optional pre-allocated buffer to hold result.
    pool = Optional TaskPool instance used to parallelize computation.
    
Returns:
    Eroded image slice, of same type as input image.
*/
Slice!(kind, [2], T*) erode(alias BoundaryConditionTest = neumann, T)(Slice!(kind, [2], T*) slice,
        Slice!(kind, [2], T*) kernel = radialKernel!T(3), Slice!(kind, [2], T*) prealloc = emptySlice!(2, T),
    TaskPool pool = taskPool)
        if (isBoundaryCondition!BoundaryConditionTest)
{
    return morphOp!(MorphologicOperation.ERODE, BoundaryConditionTest)(slice, kernel, prealloc, pool);
}

/**
Perform morphological $(LINK3 https://en.wikipedia.org/wiki/Dilation_(morphology),dilation).

Use given kernel matrix to estimate image dilation for given image slice. Given slice is
considered to be binarized with $(LINK2 #threshold, threshold) method.

For given input slice:
----
0 0 0 0 0 0 0 0 0 0 0
0 1 1 1 1 0 0 1 1 1 0
0 1 1 1 1 0 0 1 1 1 0
0 1 1 1 1 1 1 1 1 1 0
0 1 1 1 1 1 1 1 1 1 0
0 1 1 0 0 0 1 1 1 1 0
0 1 1 0 0 0 1 1 1 1 0
0 1 1 0 0 0 1 1 1 1 0
0 1 1 1 1 1 1 1 0 0 0
0 1 1 1 1 1 1 1 0 0 0
0 0 0 0 0 0 0 0 0 0 0
----
... And dilation kernel of:
----
1 1 1
1 1 1
1 1 1
----
... Resulting slice is:
----
1 1 1 1 1 1 1 1 1 1 1
1 1 1 1 1 1 1 1 1 1 1
1 1 1 1 1 1 1 1 1 1 1
1 1 1 1 1 1 1 1 1 1 1
1 1 1 1 1 1 1 1 1 1 1
1 1 1 1 1 1 1 1 1 1 1
1 1 1 1 0 1 1 1 1 1 1
1 1 1 1 1 1 1 1 1 1 1
1 1 1 1 1 1 1 1 1 1 1
1 1 1 1 1 1 1 1 1 0 0
1 1 1 1 1 1 1 1 1 0 0
----

Note:
    Dilation works only for 2D binary images.

Params:
    slice = Input image slice, to be eroded.
    kernel = Dilation kernel. Default value is radialKernel!T(3).
    prealloc = Optional pre-allocated buffer to hold result.
    pool = Optional TaskPool instance used to parallelize computation.
    
Returns:
    Dilated image slice, of same type as input image.
*/
Slice!(kind, [2], T*) dilate(alias BoundaryConditionTest = neumann, T)(Slice!(kind, [2], T*) slice,
        Slice!(kind, [2], T*) kernel = radialKernel!T(3), Slice!(kind, [2], T*) prealloc = emptySlice!(2, T),
    TaskPool pool = taskPool)
        if (isBoundaryCondition!BoundaryConditionTest)
{
    return morphOp!(MorphologicOperation.DILATE, BoundaryConditionTest)(slice, kernel, prealloc, pool);
}

/**
Perform morphological $(LINK3 https://en.wikipedia.org/wiki/Opening_(morphology),opening).

Performs erosion, than on the resulting eroded image performs dilation.

Note:
    Opening works only for 2D binary images.

Params:
    slice = Input image slice, to be eroded.
    kernel = Erosion/Dilation kernel. Default value is radialKernel!T(3).
    prealloc = Optional pre-allocated buffer to hold result.
    pool = Optional TaskPool instance used to parallelize computation.
    
Returns:
    Opened image slice, of same type as input image.
*/
Slice!(kind, [2], T*) open(alias BoundaryConditionTest = neumann, T)(Slice!(kind, [2], T*) slice,
        Slice!(kind, [2], T*) kernel = radialKernel!T(3), Slice!(kind, [2], T*) prealloc = emptySlice!(2, T),
    TaskPool pool = taskPool)
        if (isBoundaryCondition!BoundaryConditionTest)
{
    return morphOp!(MorphologicOperation.DILATE, BoundaryConditionTest)(morphOp!(MorphologicOperation.ERODE,
            BoundaryConditionTest)(slice, kernel, emptySlice!(2, T), pool), kernel, prealloc, pool);
}

/**
Perform morphological $(LINK3 https://en.wikipedia.org/wiki/Closing_(morphology),closing).

Performs dilation, than on the resulting dilated image performs erosion.

Note:
    Closing works only for 2D binary images.

Params:
    slice = Input image slice, to be eroded.
    kernel = Erosion/Dilation kernel. Default value is radialKernel!T(3).
    prealloc = Optional pre-allocated buffer to hold result.
    pool = Optional TaskPool instance used to parallelize computation.
    
Returns:
    Closed image slice, of same type as input image.
*/
Slice!(kind, [2], T*) close(alias BoundaryConditionTest = neumann, T)(Slice!(kind, [2], T*) slice,
        Slice!(kind, [2], T*) kernel = radialKernel!T(3), Slice!(kind, [2], T*) prealloc = emptySlice!(2, T),
    TaskPool pool = taskPool)
        if (isBoundaryCondition!BoundaryConditionTest)
{
    return morphOp!(MorphologicOperation.ERODE, BoundaryConditionTest)(morphOp!(MorphologicOperation.DILATE,
            BoundaryConditionTest)(slice, kernel, emptySlice!(2, T), pool), kernel, prealloc, pool);
}

@fastmath void calcBilateralMask(Window, Mask)(Window window, Mask mask, float sigmaCol, float sigmaSpace)
{
    import mir.math.internal : exp, sqrt;

    auto in_val = window[$ / 2, $ / 2];
    float rd, cd, c_val, s_val;
    float i, j, wl2;
    wl2 = -(cast(float)window.length!0 / 2.0f);
    i = wl2;
    foreach (r; 0 .. window.length!0)
    {
        rd = i * i;
        j = wl2;
        foreach (c; 0 .. window.length!1)
        {
            cd = j * j;
            auto cdiff = cast(float)(window[r, c] - in_val);
            c_val = exp((cd + rd) / (-2.0f * sigmaCol * sigmaCol));
            s_val =  exp((cdiff*cdiff) / (-2.0f * sigmaSpace * sigmaSpace));
            mask[r, c] = c_val * s_val;
            j++;
        }
        i++;
    }
}

@fastmath T calcBilateralValue(T, M)(T r, T i, M m) 
{
    return cast(T)(r + i*m);
}


void filterNonMaximumImpl(Window)(Window window)
{
    alias T = DeepElementType!Window;

    static if (isFloatingPoint!T)
        auto lmsVal = -T.max;
    else
        auto lmsVal = T.min;

    T *locPtr = null;

    foreach(row; window)
        foreach(ref e; row)
        {
            if (e > lmsVal)
            {
                locPtr = &e;
                lmsVal = e;
            }
            e = T(0);
        }

    if (locPtr !is null)
    {
        *locPtr = lmsVal;
    }
}

private:

void nonMaximaSupressionImpl(DataPack, MagWindow)(DataPack p, MagWindow magWin)
{
    import mir.math.internal;

    alias F = typeof(p.result);

    auto ang = p.ang;
    auto aang = fabs(ang);

    auto mag = magWin[1, 1];
    typeof(mag) mb, ma; // magnitude before and after cursor

    immutable pi = 3.15f;
    immutable pi8 = pi / 8.0f;

    if (aang <= pi && aang > 7.0f * pi8)
    {
        mb = magWin[1, 0];
        ma = magWin[1, 2];
    }
    else if (ang >= -7.0f * pi8 && ang < -5.0f * pi8)
    {
        mb = magWin[0, 0];
        ma = magWin[2, 2];
    }
    else if (ang <= 7.0f * pi8 && ang > 5.0f * pi8)
    {
        mb = magWin[0, 2];
        ma = magWin[2, 0];
    }
    else if (ang >= pi8 && ang < 3.0f * pi8)
    {
        mb = magWin[2, 0];
        ma = magWin[0, 2];
    }
    else if (ang <= -pi8 && ang > -3.0f * pi8)
    {
        mb = magWin[2, 2];
        ma = magWin[0, 0];
    }
    else if (ang >= -5.0f * pi8 && ang < -3.0f * pi8)
    {
        mb = magWin[0, 1];
        ma = magWin[2, 1];
    }
    else if (ang <= 5.0f * pi8 && ang > 3.0f * pi8)
    {
        mb = magWin[2, 1];
        ma = magWin[0, 1];
    }
    else if (aang >= 0.0f && aang < pi8)
    {
        mb = magWin[1, 2];
        ma = magWin[1, 0];
    }

    p.result = cast(F)((ma > mb) ? 0 : mag);
}

auto bilateralFilterImpl(Window, Mask)(Window window, Mask mask, float sigmaCol, float sigmaSpace)
{
    import mir.math.internal;
    calcBilateralMask(window, mask, sigmaCol, sigmaSpace);
    mask[] *= 1f / reduce!"a + b"(0f, mask.as!float.map!fabs);

    alias T = DeepElementType!Window;
    alias M = DeepElementType!Mask;

    return reduce!(calcBilateralValue!(T, M))(T(0), window, mask);
}

void medianFilterImpl1(alias bc, T, O, SliceKind kind0, SliceKind kind1)(
    Slice!(kind0, [1], T*) slice,
    Slice!(kind1, [1], O*) filtered,
    size_t kernelSize, TaskPool pool)
{
    import std.parallelism;

    import mir.utility : max;

    int kh = max(1, cast(int)kernelSize / 2);

    auto kernelStorage = pool.workerLocalStorage(new T[kernelSize]);

<<<<<<< HEAD
    foreach (i; pool.parallel(slice.length!0.iota!ptrdiff_t))
=======
    foreach (i; pool.parallel(length.iota!long))
>>>>>>> ac5f87ec
    {
        auto kernel = kernelStorage.get();
        size_t ki = 0;
        foreach (ii; i - kh .. i + kh + 1)
        {
            kernel[ki++] = bc(slice, ii);
        }
        topN(kernel, kh);
        filtered[i] = kernel[kh];
    }
}

void medianFilterImpl2(alias bc, T, O, SliceKind kind0, SliceKind kind1)(
    Slice!(kind0, [2], T*) slice, 
    Slice!(kind1, [2], O*) filtered,
    size_t kernelSize, TaskPool pool)
{
    int kh = max(1, cast(int)kernelSize / 2);
    int n = cast(int)(kernelSize * kernelSize);
    int m = n / 2;

    auto kernelStorage = pool.workerLocalStorage(new T[kernelSize * kernelSize]);

<<<<<<< HEAD
    foreach (r; pool.parallel(slice.length!0.iota!ptrdiff_t))
=======
    foreach (r; pool.parallel(rows.iota!long))
>>>>>>> ac5f87ec
    {
        auto kernel = kernelStorage.get();
        foreach (ptrdiff_t c; 0 .. slice.length!1)
        {
            size_t i = 0;
            foreach (rr; r - kh .. r + kh + 1)
            {
                foreach (cc; c - kh .. c + kh + 1)
                {
                    kernel[i++] = bc(slice, rr, cc);
                }
            }
            topN(kernel, m);
            filtered[r, c] = kernel[m];
        }
    }
}

void medianFilterImpl3(alias bc, T, O, SliceKind kind)(Slice!(kind, [3], T*) slice, Slice!(SliceKind.contiguous, [3], O*) filtered,
    size_t kernelSize, TaskPool pool)
{
    foreach (channel; 0 .. slice.length!2)
    {
        medianFilterImpl2!bc(slice[0 .. $, 0 .. $, channel], filtered[0 .. $, 0 .. $, channel], kernelSize, pool);
    }
}

void histEqualImpl(T, Cdf, SliceKind kind0, SliceKind kind1)(Slice!(kind0, [2], T*) slice, Cdf cdf, Slice!(kind1, [2], T*) prealloc = emptySlice!(2, T))
{
    foreach (e; zip(prealloc.flattened, slice.flattened))
        e.a = cast(T)(e.b * cdf[e.b]);
}

enum MorphologicOperation
{
    ERODE,
    DILATE
}

Slice!(kind, [2], T*) morphOp(MorphologicOperation op, alias BoundaryConditionTest = neumann, T)
    (Slice!(kind, [2], T*) slice, Slice!(kind, [2], T*) kernel, 
     Slice!(kind, [2], T*) prealloc, TaskPool pool) if (isBoundaryCondition!BoundaryConditionTest)
in
{
    assert(!slice.empty);
}
body
{
    if (prealloc.shape != slice.shape)
        prealloc = uninitializedSlice!T(slice.shape);

    ptrdiff_t khr = max(1, kernel.length!0 / 2);
    ptrdiff_t khc = max(1, kernel.length!1 / 2);

    static if (op == MorphologicOperation.ERODE)
    {
        immutable checkSlice = "!slice[r, c]";
        immutable checkMorphResult = "!v";
        T value = cast(T)0;
    }
    else
    {
        immutable checkSlice = "slice[r, c]";
        immutable checkMorphResult = "v";

        static if (isIntegral!T)
            T value = T.max;
        else
            T value = cast(T)1.0;
    }

    foreach (r; pool.parallel(slice.length!0.iota!ptrdiff_t))
    {
        foreach (ptrdiff_t c; 0 .. slice.length!1)
        {

            if (mixin(checkSlice))
            {
                prealloc[r, c] = value;
                continue;
            }

            size_t rk = 0;
            foreach (rr; r - khr .. r + khr + 1)
            {
                size_t ck = 0;
                foreach (cc; c - khc .. c + khc + 1)
                {
                    auto kv = kernel[rk, ck];
                    if (kv)
                    {
                        auto v = BoundaryConditionTest(slice, rr, cc) * kv;
                        if (mixin(checkMorphResult))
                        {
                            prealloc[r, c] = value;
                            goto skip_dil;
                        }
                    }
                    ++ck;
                }
                ++rk;
            }
            prealloc[r, c] = slice[r, c];
        skip_dil:
        }
    }

    return prealloc;
}<|MERGE_RESOLUTION|>--- conflicted
+++ resolved
@@ -1294,11 +1294,7 @@
 
     auto kernelStorage = pool.workerLocalStorage(new T[kernelSize]);
 
-<<<<<<< HEAD
     foreach (i; pool.parallel(slice.length!0.iota!ptrdiff_t))
-=======
-    foreach (i; pool.parallel(length.iota!long))
->>>>>>> ac5f87ec
     {
         auto kernel = kernelStorage.get();
         size_t ki = 0;
@@ -1322,11 +1318,7 @@
 
     auto kernelStorage = pool.workerLocalStorage(new T[kernelSize * kernelSize]);
 
-<<<<<<< HEAD
     foreach (r; pool.parallel(slice.length!0.iota!ptrdiff_t))
-=======
-    foreach (r; pool.parallel(rows.iota!long))
->>>>>>> ac5f87ec
     {
         auto kernel = kernelStorage.get();
         foreach (ptrdiff_t c; 0 .. slice.length!1)
